#/usr/bin/env python

import argparse
import json
import os
import time

import numpy as np
import pandas as pd

from clusterdiffex.util import load_txt, load_loom
from clusterdiffex.distance import select_markers, get_distance, \
    select_markers_static_bins_unscaled
from clusterdiffex.cluster import run_phenograph, run_phenograph_approx_knn
from clusterdiffex.visualize import run_umap, run_dca, run_tsne, plot_clusters
from clusterdiffex.diffex import binomial_test_cluster_vs_rest, \
    write_diffex_by_cluster, diffex_heatmap
from clusterdiffex import distance as dist


def _parser():
    parser = argparse.ArgumentParser()
    parser.add_argument('-c', '--count-matrix', required=True,
            help='Input data. Should be a whitespace-delimited gene by'
            ' cell UMI count matrix with two leading columns of gene'
            ' attributes: ENSEMBL_ID and GENE_NAME. The file may not have'
            ' a header. Can also be a loom file.')
    parser.add_argument('-o', '--outdir', required=True,
            help='The output directory.')
    parser.add_argument('-p', '--prefix', default='',
            help='A prefix to prepend to output filename (outfiles have the'
            ' form {OUTDIR}/{PREFIX}.markers.txt for example).')
    parser.add_argument('-n', '--norm', default='none',
            choices=['none', 'cp10k', 'log2cp10k'],
            help='Normalization to use.')
    parser.add_argument('-d', '--distance', default='spearman',
            choices=['spearman', 'euclidean', 'pearson', 'cosine', 'jaccard',
                     'hamming', 'energy', 'earthmover', 'braycurtis',
                     'canberra'],
            help='The distance metric to use.')
    parser.add_argument('-k', default=20, type=int,
            help='Number of nearest neighbors to use for clustering.')

    parser.add_argument('--save-distance', action='store_true', default=False,
            help='Save the distance matrix (we don\'t do this by default'
            ' because the file is big but easy to recalculate).')

    # marker selection/loading parameters
    parser.add_argument('--absolute-threshold', default=0.15, type=float,
            help= 'Sets absolute threshold for marker selection. In the'
            ' default case with scaled dropout scores, the final threshold'
            ' used is min(adaptive_threshold, absolute_theshold). Only'
            ' the absolute threshold is used if option --unscaled score'
            ' is given. Ignored if a --marker-file is given.')
    parser.add_argument('--nstd', default=6.0, type=float,
            help= 'Sets adaptive threshold for marker selection at `nstd`'
            ' standard devations above the mean dropout score. The threshold'
            ' used is min(adaptive_threshold, absolute_theshold). Ignored with'
            ' option `--unscaled-score` or if a `--marker-file` is given.')
    parser.add_argument('--window-size', default=25, type=int,
            help='Sets size of rolling window used to approximate expected'
            ' fraction of cells expressing given the mean expression. Ignored'
            ' with option `--unscaled-score` or if a `--marker-file` is given.')
    parser.add_argument('-mf', '--marker-file', default='', type=str,
            help='Use the given marker file rather than determining highly '
            'variable genes from `count-matrix` (for marker based column '
            'selection).')
    parser.add_argument('--unscaled-score', action='store_true', default=False,
            help='Use an unscaled score with fixed bins for marker selection'
            ' rather than the default scaled score with fixed bin.')
    parser.add_argument('--markers-only', action='store_true', default=False,
            help='Only do marker things then stop')

    # visualization
    parser.add_argument('--tsne', action='store_true', default=False)
    parser.add_argument('--no-tsne', dest='tsne', action='store_false')

    parser.add_argument('--dmap', dest='dmap', action='store_true',
            default=False, help='Compute and and plot diffusion map.')
    parser.add_argument('--no-dmap', dest='dmap', action='store_false',
            help='Do not compute or plot diffusion map.')

    # cluster params
    parser.add_argument('-mcs', '--min-cluster-size', default=10, type=int,
            help='Minimum cluster size for phenograph.')

    parser.add_argument('-aknn', '--approx-knn', action='store_true')

    return parser


def _parseargs_post(args):
    # set norm to none if values same w/ and w/out norm for distance
    norm_free_metrics = ['spearman', 'cosine']
    if args.distance in norm_free_metrics and args.norm != 'none':
        msg = 'Distance metric {} invariant to normalization.'
        msg += ' Setting norm to `none` (given {}).'
        print(msg.format(args.distance, args.norm))
        args.norm = 'none'

    binerized_metrics = ['jaccard', 'hamming']
    if args.distance in binerized_metrics and args.norm != 'none':
        msg = 'Distance metric {} will be run on a binerized matrix.'
        msg += ' Setting norm to `none` (given {}).'
        print(msg.format(args.distance, args.norm))
        args.norm = 'none'

    if not os.path.exists(args.outdir):
        os.makedirs(args.outdir)
    return args


def _get_distance_label(metric):
    """get label for distance metric"""
    if metric == 'spearman':
        return 'dcorrSP'
    elif metric == 'pearson':
        return 'dcorrPR'
    elif metric in ['earthmover', 'wasserstein']:
        return 'earthmover'
    elif metric == 'euclidean':
        return 'euc'
    elif metric == 'cosine':
        return 'cos'
    else:
        return metric


def main():
    parser = _parser()
    args = parser.parse_args()
    args = _parseargs_post(args)

    timestr = time.strftime("%Y%m%d-%H%M%S")

    # load the count matrix
    print('Loading UMI count matrix')
    cellinfo = None
    if args.count_matrix.endswith('.loom'):
        counts, genes, cellinfo = load_loom(args.count_matrix)
        genes = genes[['Accession', 'Gene']]
    else:
        counts, genes = load_txt(args.count_matrix)
    counts = pd.DataFrame(counts.T.A)
    genes.columns = ['ens', 'gene']
    nonzero = counts.sum(axis=1) > 0
    counts = counts.loc[nonzero]
    genes = genes.loc[nonzero]

    # start the running prefix
    running_prefix = [args.prefix]

    # save the arguments
    arg_file = '{}/{}.cluster_diffex_args.json'.format(args.outdir, args.prefix)
    args.starttime = timestr
    print('Writing args to {}'.format(arg_file))
    with open(arg_file, 'w') as f:
        json.dump(args.__dict__, f,  indent=2)

    # normalize if needed
    if args.norm in ['cp10k', 'log2cp10k']:
        norm = counts / counts.sum(axis=0) * 10000
        running_prefix.append(args.norm)
        if args.norm == 'log2cp10k':
            norm = np.log2(norm + 1)
    else:
        norm = counts

    # select markers or reduce dimensionality
    if len(args.marker_file):
        # load markers from file
        loaded_markers = pd.read_csv(args.marker_file, header=None,
                delim_whitespace=True,)
        # select markers that are present in the count matrix
        markers = genes.loc[genes.ens.isin(loaded_markers[0])]
        # get indices of markers in count matrix
        marker_ix = np.where(genes.ens.isin(markers.ens).values)[0]
        # check that we didn't mess up
        check_names_sorted = genes.iloc[marker_ix].ens.sort_values()
        loaded_names_sorted = markers.ens.sort_values()
        assert(all(check_names_sorted.values==loaded_names_sorted.values))

        msg = 'Found {} marker gene names in {}. {} matching genes found '
        msg += 'in count matrix.'
        print(msg.format(len(markers.ens.unique()), args.marker_file,
                            len(marker_ix)))
        running_prefix.append('fmarkers')
    elif args.unscaled_score:
        marker_ix = select_markers_static_bins_unscaled(counts.values,
                outdir=args.outdir, prefix=args.prefix, gene_names=genes,
                t=args.absolute_threshold)
        running_prefix.append('markers')
    else:
        # pick our own markers using the dropout curve
        marker_ix = select_markers(counts.values, outdir=args.outdir,
                prefix=args.prefix, gene_names=genes,
                window=args.window_size, nstd=args.nstd,
                t=args.absolute_threshold)
        running_prefix.append('markers')
    redux = norm.iloc[marker_ix]

<<<<<<< HEAD
    if args.markers_only:
        print('Exiting because received flag --markers-only')
        return
=======
    # check that all cells have some marker expression
    marker_per_cell = redux.astype(bool).sum()
    if np.any(marker_per_cell == 0):
        ncells_nomark = np.sum(marker_per_cell == 0)
        msg = '{} of {} cells'.format(ncells_nomark, redux.shape[1])
        msg += ' do not express any  of the {}'.format(len(marker_ix))
        msg += ' marker genes. Either remove these cells or alter thresholds'
        msg += ' to increase the number of molecules.'
        raise ValueError(msg)
>>>>>>> 875782de

    # get distance
    metric_label = _get_distance_label(args.distance)
    running_prefix.append(metric_label)

    # cluster
    if args.approx_knn:
        if args.distance != 'spearman':
            raise RuntimeError('approx-knn only implemented for spearman')
        communities, graph, Q = run_phenograph_approx_knn(redux.T.values,
                k=args.k, prefix='.'.join(running_prefix), outdir=args.outdir,
                min_cluster_size=args.min_cluster_size)

    else:
        distance = get_distance(redux, metric=args.distance,
                outdir=args.outdir if args.save_distance else '',
                prefix='.'.join(running_prefix))
        communities, graph, Q = run_phenograph(distance, k=args.k,
                prefix='.'.join(running_prefix), outdir=args.outdir,
                min_cluster_size=args.min_cluster_size)

    nclusters = len(np.unique(communities[communities > -1]))
    print('{} clusters identified by Phenograph'.format(nclusters))

    # visualize
    if args.approx_knn:
        umap = run_umap(redux.T,
                prefix='.'.join(running_prefix), outdir=args.outdir,
                metric=dist.spearmanr)
        if args.dmap:
            raise RuntimeError('dmap not implemented for approx-knn')
        if args.tsne:
            raise RuntimeError('tsne not implemented for approx-knn')

    else:
        umap = run_umap(np.nan_to_num(distance).astype(np.float32),
                prefix='.'.join(running_prefix), outdir=args.outdir)
        if args.dmap:
            try:
                dca = run_dca(distance, prefix='.'.join(running_prefix),
                        outdir=args.outdir)
            except RuntimeError as e:
                print('DCA error: {}'.format(e))
                dca = None

        if args.tsne:
            tsne = run_tsne(distance, prefix='.'.join(running_prefix),
                    outdir=args.outdir)

    # visualize communities
    plot_clusters(communities, umap, outdir=args.outdir,
            prefix='.'.join(running_prefix + ['umap']))
    if args.dmap and dca is not None:
        plot_clusters(communities, dca, outdir=args.outdir,
                prefix='.'.join(running_prefix + ['dca']),
                label_name='Diffusion Component')
    if args.tsne and tsne is not None:
        plot_clusters(communities, tsne, outdir=args.outdir,
                prefix='.'.join(running_prefix + ['tsne']),
                label_name='tSNE')

    # differential expression
    up, down, cluster_info = binomial_test_cluster_vs_rest(counts, genes,
            communities, '.'.join(running_prefix), for_gsea=True,
            verbose=True)
    diffex_outdir = '{}/{}.diffex_binom/'.format(args.outdir,
            '.'.join(running_prefix))
    if os.path.exists(diffex_outdir):
        diffex_outdir.replace('_binom', '_binom-' + timestr)

    write_diffex_by_cluster(up, down, diffex_outdir, cluster_info)
    diffex_heatmap(counts, genes, communities, up, 10, diffex_outdir,
            '.'.join(running_prefix))

    if cellinfo is not None:
        print('Writing cell info from loom')
        cellinfo_file = '{}/{}.cells.txt'.format(args.outdir,args.prefix)
        cellinfo.to_csv(cellinfo_file, sep='\t', index=False)


if __name__=='__main__':
    main()<|MERGE_RESOLUTION|>--- conflicted
+++ resolved
@@ -199,11 +199,10 @@
         running_prefix.append('markers')
     redux = norm.iloc[marker_ix]
 
-<<<<<<< HEAD
     if args.markers_only:
         print('Exiting because received flag --markers-only')
         return
-=======
+
     # check that all cells have some marker expression
     marker_per_cell = redux.astype(bool).sum()
     if np.any(marker_per_cell == 0):
@@ -213,7 +212,7 @@
         msg += ' marker genes. Either remove these cells or alter thresholds'
         msg += ' to increase the number of molecules.'
         raise ValueError(msg)
->>>>>>> 875782de
+
 
     # get distance
     metric_label = _get_distance_label(args.distance)
