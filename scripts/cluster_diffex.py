import os
import argparse
import json

import numpy as np
import pandas as pd

from clusterdiffex.util import load_txt, load_loom
from clusterdiffex.distance import select_markers, get_distance, \
    select_markers_static_bins_unscaled
from clusterdiffex.cluster import run_phenograph
from clusterdiffex.visualize import run_umap, run_dca, run_tsne, plot_clusters
from clusterdiffex.diffex import binomial_test_cluster_vs_rest, \
    write_diffex_by_cluster, diffex_heatmap


def _parser():
    parser = argparse.ArgumentParser()
    parser.add_argument('-c', '--count-matrix', required=True,
            help='Input data. Should be a whitespace-delimited gene by'
            ' cell UMI count matrix with two leading columns of gene'
            ' attributes: ENSEMBL_ID and GENE_NAME. The file may not have'
            ' a header. Can also be a loom file.')
    parser.add_argument('-o', '--outdir', required=True,
            help='The output directory.')
    parser.add_argument('-p', '--prefix', default='',
            help='A prefix to prepend to output filename (outfiles have the'
            ' form {OUTDIR}/{PREFIX}.markers.txt for example).')
    parser.add_argument('-n', '--norm', default='none',
            choices=['none', 'cp10k', 'log2cp10k'],
            help='Normalization to use.')
    parser.add_argument('-d', '--distance', default='spearman',
            choices=['spearman', 'euclidean', 'pearson', 'cosine', 'jaccard',
                     'hamming', 'energy', 'earthmover', 'braycurtis',
                     'canberra'],
            help='The distance metric to use.')
    parser.add_argument('-k', default=20, type=int,
            help='Number of nearest neighbors to use for clustering.')

    parser.add_argument('--save-distance', action='store_true', default=False,
            help='Save the distance matrix (we don\'t do this by default'
            ' because the file is big but easy to recalculate).')

    # marker selection/loading parameters
    parser.add_argument('--absolute-threshold', default=0.15, type=float,
            help= 'Sets absolute threshold for marker selection. In the'
            ' default case with scaled dropout scores, the final threshold'
            ' used is min(adaptive_threshold, absolute_theshold). Only'
            ' the absolute threshold is used if option --unscaled score'
            ' is given. Ignored if a --marker-file is given.')
    parser.add_argument('--nstd', default=6.0, type=float,
            help= 'Sets adaptive threshold for marker selection at `nstd`'
            ' standard devations above the mean dropout score. The threshold'
            ' used is min(adaptive_threshold, absolute_theshold). Ignored with'
            ' option `--unscaled-score` or if a `--marker-file` is given.')
    parser.add_argument('--window-size', default=25, type=int,
            help='Sets size of rolling window used to approximate expected'
            ' fraction of cells expressing given the mean expression. Ignored'
            ' with option `--unscaled-score` or if a `--marker-file` is given.')
    parser.add_argument('-mf', '--marker-file', default='', type=str,
            help='Use the given marker file rather than determining highly '
            'variable genes from `count-matrix` (for marker based column '
            'selection).')
    parser.add_argument('--unscaled-score', action='store_true', default=False,
            help='Use an unscaled score with fixed bins for marker selection'
            ' rather than the default scaled score with fixed bin.')

    # visualization
    parser.add_argument('--tsne', action='store_true', default=False)
    parser.add_argument('--no-tsne', dest='tsne', action='store_false')

    parser.add_argument('--dmap', dest='dmap', action='store_true',
            default=False, help='Compute and and plot diffusion map.')
    parser.add_argument('--no-dmap', dest='dmap', action='store_false',
            help='Do not compute or plot diffusion map.')

    # cluster params
    parser.add_argument('-mcs', '--min-cluster-size', default=10, type=int,
            help='Minimum cluster size for phenograph.')

    return parser


def _parseargs_post(args):
    # set norm to none if values same w/ and w/out norm for distance
    norm_free_metrics = ['spearman', 'cosine']
    if args.distance in norm_free_metrics and args.norm != 'none':
        msg = 'Distance metric {} invariant to normalization.'
        msg += ' Setting norm to `none` (given {}).'
        print(msg.format(args.distance, args.norm))
        args.norm = 'none'

    binerized_metrics = ['jaccard', 'hamming']
    if args.distance in binerized_metrics and args.norm != 'none':
        msg = 'Distance metric {} will be run on a binerized matrix.'
        msg += ' Setting norm to `none` (given {}).'
        print(msg.format(args.distance, args.norm))
        args.norm = 'none'

    if not os.path.exists(args.outdir):
        os.makedirs(args.outdir)
    return args


def _get_distance_label(metric):
    """get label for distance metric"""
    if metric == 'spearman':
        return 'dcorrSP'
    elif metric == 'pearson':
        return 'dcorrPR'
    elif metric in ['earthmover', 'wasserstein']:
        return 'earthmover'
    elif metric == 'euclidean':
        return 'euc'
    elif metric == 'cosine':
        return 'cos'
    else:
        return metric


if __name__=='__main__':
    parser = _parser()
    args = parser.parse_args()
    args = _parseargs_post(args)

    # load the count matrix
    print('Loading UMI count matrix')
    cellinfo = None
    if args.count_matrix.endswith('.loom'):
        counts, genes, cellinfo = load_loom(args.count_matrix)
    else:
        counts, genes = load_txt(args.count_matrix)
    counts = pd.DataFrame(counts.T.A)
    genes.columns = ['ens', 'gene']
    nonzero = counts.sum(axis=1) > 0
    counts = counts.loc[nonzero]
    genes = genes.loc[nonzero]

    # start the running prefix
    running_prefix = [args.prefix]

    # save the arguments
    arg_file = '{}/{}.commandline_ags.json'.format(args.outdir, args.prefix)
    print('Writing args to {}'.format(arg_file))
    with open(arg_file, 'w') as f:
        json.dump(args.__dict__, f,  indent=2)

    # normalize if needed
    if args.norm in ['cp10k', 'log2cp10k']:
        norm = counts / counts.sum(axis=0) * 10000
        running_prefix.append(args.norm)
        if args.norm == 'log2cp10k':
            norm = np.log2(norm + 1)
    else:
        norm = counts

    # select markers or reduce dimensionality
    if len(args.marker_file):
        # load markers from file
        loaded_markers = pd.read_csv(args.marker_file, header=None,
                delim_whitespace=True,)
        # select markers that are present in the count matrix
        markers = genes.loc[genes.ens.isin(loaded_markers[0])]
        # get indices of markers in count matrix
        marker_ix = np.where(genes.ens.isin(markers.ens).values)[0]
        # check that we didn't mess up
        check_names_sorted = genes.iloc[marker_ix].ens.sort_values()
        loaded_names_sorted = markers.ens.sort_values()
        assert(all(check_names_sorted.values==loaded_names_sorted.values))

        msg = 'Found {} marker gene names in {}. {} matching genes found '
        msg += 'in count matrix.'
        print(msg.format(len(markers.ens.unique()), args.marker_file,
                            len(marker_ix)))
    elif args.unscaled_score:
        marker_ix = select_markers_static_bins_unscaled(counts.values,
                outdir=args.outdir, prefix=args.prefix, gene_names=genes,
                t=args.absolute_threshold)
    else:
        # pick our own markers using the dropout curve
        marker_ix = select_markers(counts.values, outdir=args.outdir,
                prefix=args.prefix, gene_names=genes,
                window=args.window_size, nstd=args.nstd,
                t=args.absolute_threshold)
    running_prefix.append('markers')
    redux = norm.iloc[marker_ix]
<<<<<<< HEAD
=======
    marker_per_cell = redux.astype(bool).sum()
    if np.any(marker_per_cell == 0):
        ncells_nomark = np.sum(marker_per_cell == 0)
        msg = '{} of {} cells'.format(ncells_nomark, redux.shape[1])
        msg += ' do not express any  of the {}'.format(len(marker_ix))
        msg += ' marker genes. Either remove these cells or alter thresholds'
        msg += ' to increase the number of molecules.'
        raise ValueError(msg)
>>>>>>> d858bc6f

    # get distance
    metric_label = _get_distance_label(args.distance)
    running_prefix.append(metric_label)
    distance = get_distance(redux, metric=args.distance,
            outdir=args.outdir if args.save_distance else '',
            prefix='.'.join(running_prefix))

    # cluster
    communities, graph, Q = run_phenograph(distance, k=args.k,
            prefix='.'.join(running_prefix), outdir=args.outdir,
            min_cluster_size=args.min_cluster_size)
    nclusters = len(np.unique(communities[communities > -1]))
    print('{} clusters identified by Phenograph'.format(nclusters))

    # visualize
    umap = run_umap(distance, prefix='.'.join(running_prefix),
            outdir=args.outdir)
    if args.dmap:
        try:
            dca = run_dca(distance, prefix='.'.join(running_prefix),
                    outdir=args.outdir)
        except RuntimeError as e:
            print('DCA error: {}'.format(e))
            dca = None

    if args.tsne:
        tsne = run_tsne(distance, prefix='.'.join(running_prefix),
                outdir=args.outdir)

    # visualize communities
    plot_clusters(communities, umap, outdir=args.outdir,
            prefix='.'.join(running_prefix + ['umap']))
    if args.dmap and dca is not None:
        plot_clusters(communities, dca, outdir=args.outdir,
                prefix='.'.join(running_prefix + ['dca']),
                label_name='Diffusion Component')
    if args.tsne and tsne is not None:
        plot_clusters(communities, tsne, outdir=args.outdir,
                prefix='.'.join(running_prefix + ['tsne']),
                label_name='tSNE')

    # differential expression
    up, down, cluster_info = binomial_test_cluster_vs_rest(counts, genes,
            communities, '.'.join(running_prefix), for_gsea=True,
            verbose=True)
    diffex_outdir = '{}/{}.diffex_binom/'.format(args.outdir,
            '.'.join(running_prefix))
    write_diffex_by_cluster(up, down, diffex_outdir, cluster_info)
    diffex_heatmap(counts, genes, communities, up, 10, diffex_outdir,
            '.'.join(running_prefix))

    if cellinfo is not None:
        print('Writing cell info from loom')
        cellinfo_file = '{}/{}.cells.txt'.format(args.outdir,args.prefix)
        cellinfo.to_csv(cellinfo_file, sep='\t', index=False)


<|MERGE_RESOLUTION|>--- conflicted
+++ resolved
@@ -184,8 +184,8 @@
                 t=args.absolute_threshold)
     running_prefix.append('markers')
     redux = norm.iloc[marker_ix]
-<<<<<<< HEAD
-=======
+
+    # check that all cells have some marker expression
     marker_per_cell = redux.astype(bool).sum()
     if np.any(marker_per_cell == 0):
         ncells_nomark = np.sum(marker_per_cell == 0)
@@ -194,7 +194,6 @@
         msg += ' marker genes. Either remove these cells or alter thresholds'
         msg += ' to increase the number of molecules.'
         raise ValueError(msg)
->>>>>>> d858bc6f
 
     # get distance
     metric_label = _get_distance_label(args.distance)
