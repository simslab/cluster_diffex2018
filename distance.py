#!/usr/bin/python

import numpy as np
from scipy.stats.stats import spearmanr
from scipy.spatial.distance import pdist, squareform

from util import _import_plotlibs

"""
Functions for marker gene selection and computing cell-cell distances or
similarities
"""

def get_spearman(matrix, outdir='', prefix='', verbose=False):
    """ Computes the Spearman's correlation from an expression matrix

    Parameters
    ----------
    matrix : ndarray
        matrix of elements compare similarity on.  Might be a counts matrix, a
        counts matrix of selected genes, PC components, etc.
    outdir: str, default ''
    prefix: str, default ''
    verbose: bool (default False)

    Returns
    -------
    sp_matrix : matrix of cell-cell Spearman's correlation coefficients

    """
    if verbose:
        print('Computing Spearman correlation matrix...')
    sp_matrix = spearmanr(matrix)[0]
    if outdir is not None and len(outdir)>0:
        filename='{}/{}.corrSP.txt'.format(outdir, prefix.rstrip('.'))
        # write Spearman correlation matrix to file
        print('Writing correlation matrix...')
        np.savetxt(filename, sp_matrix, delimiter='\t')
    return sp_matrix


<<<<<<< HEAD
def get_pearson(matrix, outdir='', prefix='', verbose=False):
    """ Computes the Pearson's correlation from an expression matrix

    Parameters
    ----------
    matrix : ndarray
        matrix of elements compare similarity on.  Might be a counts matrix, a
        counts matrix of selected genes, PC components, etc.
    outdir: str, default ''
    prefix: str, default ''
    verbose: bool (default False)

    Returns
    -------
    sp_matrix : matrix of cell-cell Spearman's correlation coefficients

    """
    if verbose:
        print('Computing Pearson correlation matrix...')
    pr_matrix = np.corrcoef(matrix)
    if outdir is not None and len(outdir)>0:
        filename='{}/{}.corrPR.txt'.format(outdir, prefix.rstrip('.'))
        # write  correlation matrix to file
        print('Writing correlation matrix...')
        np.savetxt(filename, pr_matrix, delimiter='\t')
    return pr_matrix

def get_jaccard_distance(matrix, outdir, prefix, thrshold=0):
=======
def get_jaccard_distance(matrix, outdir, prefix, threshold=0):
>>>>>>> 91d85e9d
    """Compute pairwise jaccard on binerized matrix

    Parameters
    ----------
    matrix : ndarray
        matrix of molecular counts or PC loadings, etc to binerize
    outdir: str
        output directory
    prefix :str
        name of sequencing data set (e.g. PJ015)
    threshold : float, default 0
        binerization threshold

    Results
    -------
    d_matrix : cell by cell distance matrix
    """
    bin_matrix = np.where(matrix > threshold, np.ones_like(matrix),
            np.zeros_like(matrix))
    return get_distance(bin_matrix, outdir, prefix, metric='jaccard')


def get_distance(matrix, outdir, prefix, metric='euclidean',
        alt_metric_label=''):
    """ get and write pairwise distance

    Parameters
    ----------
    matrix : ndarray
        matrix of molecular counts or PC loadings, etc
    outdir: str
        output directory
    prefix :str
        name of sequencing data set (e.g. PJ015)
    metric : str, default 'euclidean'
        valid metric input to scipy.spatial.distance.pdist
    alt_metric_label : str, default ''
        name to use in filenames for metric instead metric name.
        only used if len(`alt_metric_label`) > 0

    Results
    -------
    d_matrix : cell by cell distance matrix
    """
    print('Computing distance matrix...')
    d_matrix = squareform(pdist(matrix.T, metric=metric))
    # write Spearman correlation matrix to file
    print('Writing distance matrix...')
    metric_label = alt_metric_label if len(alt_metric_label) > 0 else metric
    outfile = '{0}/{1}.{2}.txt'.format(outdir, prefix, metric_label)
    np.savetxt(outfile, d_matrix, delimiter='\t')
    return d_matrix


def select_markers(counts, window=25, nstd=6, t=0.15,
        outdir='', prefix='', gene_names=None):
    """
    Parameters
    ----------
    counts : ndarray
        gene x cell count matrix
    window : int, (default 25)
        size of window centered at each gene
    nstd : float, (default 6)
        number of standard deviations from the mean to set an adaptive
        dropout threshold.  To force use of a hard threshold, set to
        something really high.
    t : float (default 0.15)
        maximum threshold for designation as a dropout gene
    verbose : bool (default True)
        verbose output
    outdir: str, default ''
    prefix: str, default ''
    genes : pandas dataframe, optional
        ordered gene names and any other info.  must have integer indices.


    Returns
    -------
    ix_passing : ndarray
        indices of passing genes
    """
    print("Found {} genes in {} cells...".format(counts.shape[0], counts.shape[1]))
    print("Calculating dropout scores...")
    dropout, means, scores = _dropout_scores(counts, window)

    adaptive_threshold = nstd*np.std(scores) + np.mean(scores)
    threshold = min(adaptive_threshold, t)
    if threshold == adaptive_threshold:
        msg = 'Using adaptive threshold {adaptive_threshold}'
        msg += ' over absolute threshold {t}'
    else:
        msg = 'Using absolute threshold {t}'
        msg += ' over adaptive threshold {adaptive_threshold}'
    print(msg.format(adaptive_threshold=adaptive_threshold, t=t))
    ix_passing = np.arange(counts.shape[0])[scores > threshold].astype(int)

    n_markers = len(ix_passing)
    print('Found {} markers from dropout analysis'.format(n_markers))

    # write things to file
    if outdir is not None and len(outdir) > 0:
        # record parameters and adaptive threshold
        print('Writing threshold info...')
        thresholdfile = '{}/{}.dropout_threshold.txt'.format(outdir, prefix)
        with open(thresholdfile, 'w') as f:
            msg = 'nstdev: {}\nadaptive:{}\nt: {}\n'.format(nstd,
                    adaptive_threshold, t)
            f.write(msg)

        # save marker indexes
        ixfile = '{}/{}.marker_ix.txt'.format(outdir, prefix)
        np.savetxt(ixfile, ix_passing.astype(int), fmt='%i')

        # save marker gene names if gene_names given
        if gene_names is not None:
            markerfile = '{}/{}.markers.txt'.format(outdir, prefix)
            passing_names = gene_names.iloc[ix_passing]
            passing_names.to_csv(markerfile, sep='\t', header=None, index=None)

        # plot the dropout curve
        print('Plotting dropout curve')
        # annoying import trickery to avoid exceptions due to matplotlib's
        # backend in different contexts
        mpl, plt, sns = _import_plotlibs()
        from matplotlib.backends.backend_pdf import PdfPages
        pdffile = '{}/{}.dropout_curve.pdf'.format(outdir, prefix)
        with PdfPages(pdffile) as pdf:
            plt.plot(means,dropout,'ko',
                     means[ix_passing], dropout[ix_passing],'go',
                     markersize=4)
            plt.ylim([-0.05,1.05])
            plt.xlabel('log10(Mean Normalized Counts)')
            plt.ylabel('Fraction of Cells')
            pdf.savefig()
            plt.close()

    return ix_passing


def _dropout_scores(counts, window=25):
    """Score genes based on their deviation from the dropout curve.

    Genes are ordered by mean normalized expression, and a gene's expected
    observation rate is estimated as the maximum observation rate in a
    window of size `window` centered on the gene. A gene's score is its
    scaled devation from its expected rate:
    (expected_rate - observed_rate) / sqrt(expected_rate).

    Parameters
    ----------
    counts : ndarray
        gene x cell count matrix
    window : int, (default 25)
        size of window centered at each gene

    Returns
    -------
    dropout : counts.shape[0] x 1 ndarray
        fraction of cells in which gene is observed
    means : counts.shape[0] x 1 ndarray
        log10( normalized  mean expression), where each cell's
        expression is normalized to sum to 1
    scores : counts.shape[0] x 1 ndarray
        dropout scores
    """
    # normalize and sort by  means
    normed = counts/np.sum(counts, axis=0)
    means = np.log10(np.mean(normed, axis=1))
    gene_order = np.argsort(means)
    sorted_means = means[gene_order]

    dropout = np.count_nonzero(counts, axis=1) / counts.shape[1]
    sorted_dropout = dropout[gene_order]
    # get max fraction of cells expressing in rolling window around sorted gene
    rolling_max_truncated = np.max(_rolling_window(sorted_dropout, window),
            axis=1)
    # pad edges of window
    size_diff = sorted_dropout.shape[0] - rolling_max_truncated.shape[0]
    pad_amt = [int(np.floor(size_diff/2)), int(np.ceil(size_diff/2))]
    rolling_max = np.pad(rolling_max_truncated, pad_amt, 'edge')
    # get score
    score = (rolling_max - sorted_dropout) / np.sqrt(rolling_max)
    # reorder scores to match original matrix ordering
    score_reorder = score[np.argsort(gene_order)]

    return dropout, means, score_reorder


def _rolling_window(a, window):
    shape = a.shape[:-1] + (a.shape[-1] - window + 1, window)
    strides = a.strides + (a.strides[-1],)
    return np.lib.stride_tricks.as_strided(a, shape=shape, strides=strides)<|MERGE_RESOLUTION|>--- conflicted
+++ resolved
@@ -39,7 +39,6 @@
     return sp_matrix
 
 
-<<<<<<< HEAD
 def get_pearson(matrix, outdir='', prefix='', verbose=False):
     """ Computes the Pearson's correlation from an expression matrix
 
@@ -67,10 +66,7 @@
         np.savetxt(filename, pr_matrix, delimiter='\t')
     return pr_matrix
 
-def get_jaccard_distance(matrix, outdir, prefix, thrshold=0):
-=======
 def get_jaccard_distance(matrix, outdir, prefix, threshold=0):
->>>>>>> 91d85e9d
     """Compute pairwise jaccard on binerized matrix
 
     Parameters
